// Copyright (c) 2019 Tildes contributors <code@tildes.net>
// SPDX-License-Identifier: AGPL-3.0-or-later

.chip {
<<<<<<< HEAD
  padding: 0 0.5rem;
  height: 1rem;
=======
  border-radius: 0;

  background-color: var(--background-secondary-color);
  color: var(--foreground-highlight-color);

  &.active {
    background-color: var(--button-color);
    color: var(--button-by-brightness-color);

    .btn {
      color: var(--button-by-brightness-color);
    }
  }

  &.error {
    background-color: var(--error-color);

    color: var(--error-by-brightness-color);

    .btn {
      color: var(--error-by-brightness-color);
    }
  }
>>>>>>> 6f7618d1
}<|MERGE_RESOLUTION|>--- conflicted
+++ resolved
@@ -2,11 +2,8 @@
 // SPDX-License-Identifier: AGPL-3.0-or-later
 
 .chip {
-<<<<<<< HEAD
   padding: 0 0.5rem;
   height: 1rem;
-=======
-  border-radius: 0;
 
   background-color: var(--background-secondary-color);
   color: var(--foreground-highlight-color);
@@ -29,5 +26,4 @@
       color: var(--error-by-brightness-color);
     }
   }
->>>>>>> 6f7618d1
 }