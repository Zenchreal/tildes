// Copyright (c) 2018 Tildes contributors <code@tildes.net>
// SPDX-License-Identifier: AGPL-3.0-or-later

.label {
  font-size: 0.6rem;
  line-height: 0.8rem;
}

.label-comment {
  font-size: 0.5rem;
  font-weight: bold;
  text-transform: capitalize;
}

@mixin theme-special-label($background-color, $foreground-color, $border-color) {
  background-color: $background-color;
  color: $foreground-color;
  border: 1px solid $border-color;
  padding: 0 0.2rem;
  line-height: 0.9rem;

  a,
  a:hover,
  a:visited {
    color: $foreground-color;
  }
}

.label-comment-exemplary {
  @include theme-special-label(
    var(--background-label-exemplary-color),
    var(--foreground-label-exemplary-color),
    var(--comment-label-exemplary-color)
  );
}

.label-comment-joke {
  @include theme-special-label(
    var(--background-label-joke-color),
    var(--foreground-label-joke-color),
    var(--comment-label-joke-color)
  );
}

.label-comment-noise {
  @include theme-special-label(
    var(--background-label-noise-color),
    var(--foreground-label-noise-color),
    var(--comment-label-noise-color)
  );
}

.label-comment-offtopic {
  @include theme-special-label(
    var(--background-label-offtopic-color),
    var(--foreground-label-offtopic-color),
    var(--comment-label-offtopic-color)
  );
}

.label-comment-malice {
  @include theme-special-label(
    var(--background-label-malice-color),
    var(--foreground-label-malice-color),
    var(--comment-label-malice-color)
  );
}

.label-topic-tag {
  background-color: transparent;
<<<<<<< HEAD
  margin: 0;
  word-wrap: break-word;
  max-width: 100%;
=======
  margin: 0 0.4rem 0 0;
  padding: 0;
  word-wrap: break-word;
  max-width: 100%;

  & + & {
    margin-left: 0.2rem;
  }

  a,
  a:hover,
  a:visited {
    color: var(--foreground-primary-color);
  }
>>>>>>> 6f7618d1
}

.label-topic-tag-spoiler,
.label-topic-tag-nsfw,
.label-topic-tag[class*="label-topic-tag-nsfw-"],
.label-topic-tag[class*="label-topic-tag-spoiler-"] {
  font-weight: bold;
}

.label-topic-tag-nsfw,
.label-topic-tag[class*="label-topic-tag-nsfw-"] {
  @include theme-special-label(
    var(--topic-tag-nsfw-color),
    var(--topic-tag-nsfw-foreground-color),
    var(--topic-tag-nsfw-border-color)
  );
}

.label-topic-tag-spoiler,
.label-topic-tag[class*="label-topic-tag-spoiler-"] {
  @include theme-special-label(
    var(--topic-tag-spoiler-color),
    var(--topic-tag-spoiler-foreground-color),
    var(--topic-tag-spoiler-border-color)
  );
}<|MERGE_RESOLUTION|>--- conflicted
+++ resolved
@@ -68,26 +68,16 @@
 
 .label-topic-tag {
   background-color: transparent;
-<<<<<<< HEAD
   margin: 0;
   word-wrap: break-word;
   max-width: 100%;
-=======
-  margin: 0 0.4rem 0 0;
   padding: 0;
-  word-wrap: break-word;
-  max-width: 100%;
-
-  & + & {
-    margin-left: 0.2rem;
-  }
 
   a,
   a:hover,
   a:visited {
     color: var(--foreground-primary-color);
   }
->>>>>>> 6f7618d1
 }
 
 .label-topic-tag-spoiler,
