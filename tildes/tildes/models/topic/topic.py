# Copyright (c) 2018 Tildes contributors <code@tildes.net>
# SPDX-License-Identifier: AGPL-3.0-or-later

"""Contains the Topic class."""

from datetime import datetime, timedelta
from itertools import chain
from pathlib import PurePosixPath
from typing import Any, Dict, Iterable, List, Optional, TYPE_CHECKING
from urllib.parse import urlparse

from pyramid.security import Allow, Authenticated, Deny, DENY_ALL, Everyone
from sqlalchemy import (
    Boolean,
    CheckConstraint,
    Column,
    ForeignKey,
    Index,
    Integer,
    Text,
    TIMESTAMP,
)
from sqlalchemy.dialects.postgresql import ENUM, JSONB, TSVECTOR
from sqlalchemy.ext.mutable import MutableDict
from sqlalchemy.orm import deferred, relationship
from sqlalchemy.sql.expression import desc, text
from titlecase import titlecase

from tildes.enums import ContentMetadataFields, TopicContentType, TopicType
from tildes.lib.auth import aces_for_permission
from tildes.lib.database import TagList
from tildes.lib.datetime import utc_from_timestamp, utc_now
from tildes.lib.id import id_to_id36
from tildes.lib.markdown import convert_markdown_to_safe_html
from tildes.lib.site_info import SITE_INFO_BY_DOMAIN
from tildes.lib.string import convert_to_url_slug
from tildes.lib.url import get_domain_from_url
from tildes.metrics import incr_counter
from tildes.models import DatabaseModel
from tildes.models.group import Group
from tildes.models.user import User
from tildes.schemas.topic import TITLE_MAX_LENGTH, TopicSchema
from tildes.typing import AclType

if TYPE_CHECKING:  # workaround for mypy issues with @hybrid_property
    from builtins import property as hybrid_property
else:
    from sqlalchemy.ext.hybrid import hybrid_property

# edits inside this period after creation will not mark the topic as edited
EDIT_GRACE_PERIOD = timedelta(minutes=5)

# topics can no longer be voted on when they're older than this
VOTING_PERIOD = timedelta(days=30)


class Topic(DatabaseModel):
    """Model for a topic on the site.

    Trigger behavior:
      Incoming:
        - num_votes will be incremented and decremented by insertions and deletions in
          topic_votes (but no decrementing if voting is closed).
        - num_comments will be incremented and decremented by insertions, deletions, and
          updates to is_deleted in comments.
        - last_activity_time will be updated by insertions, deletions, and updates to
          is_deleted in comments.
      Internal:
        - deleted_time will be set when is_deleted is set to true
    """

    schema_class = TopicSchema

    __tablename__ = "topics"

    topic_id: int = Column(Integer, primary_key=True)
    group_id: int = Column(
        Integer, ForeignKey("groups.group_id"), nullable=False, index=True
    )
    user_id: int = Column(
        Integer, ForeignKey("users.user_id"), nullable=False, index=True
    )
    schedule_id: int = Column(
        Integer, ForeignKey("topic_schedule.schedule_id"), index=True
    )
    created_time: datetime = Column(
        TIMESTAMP(timezone=True), nullable=False, server_default=text("NOW()"),
    )
    last_edited_time: Optional[datetime] = Column(TIMESTAMP(timezone=True))
    last_activity_time: datetime = Column(
        TIMESTAMP(timezone=True), nullable=False, server_default=text("NOW()"),
    )
    last_interesting_activity_time: datetime = Column(
        TIMESTAMP(timezone=True), nullable=False, server_default=text("NOW()"),
    )
    is_deleted: bool = Column(
        Boolean, nullable=False, server_default="false", index=True
    )
    deleted_time: Optional[datetime] = Column(TIMESTAMP(timezone=True))
    is_removed: bool = Column(
        Boolean, nullable=False, server_default="false", index=True
    )
    title: str = Column(
        Text,
        CheckConstraint(f"LENGTH(title) <= {TITLE_MAX_LENGTH}", name="title_length"),
        nullable=False,
    )
    topic_type: TopicType = Column(
        ENUM(TopicType), nullable=False, server_default="TEXT"
    )
    _markdown: Optional[str] = deferred(Column("markdown", Text))
    rendered_html: Optional[str] = Column(Text)
    link: Optional[str] = Column(Text)
<<<<<<< HEAD
    content_metadata: Dict[str, Any] = Column(
        MutableDict.as_mutable(JSONB(none_as_null=True))
    )
    num_comments: int = Column(Integer, nullable=False, server_default="0")
    num_votes: int = Column(Integer, nullable=False, server_default="0")
    _is_voting_closed: bool = Column(
        "is_voting_closed", Boolean, nullable=False, server_default="false", index=True
    )
    tags: List[str] = Column(TagList, nullable=False, server_default="{}")
    is_official: bool = Column(Boolean, nullable=False, server_default="false")
    is_locked: bool = Column(Boolean, nullable=False, server_default="false")
    search_tsv: Any = deferred(Column(TSVECTOR))

    user: User = relationship("User", lazy=False, innerjoin=True)
    group: Group = relationship("Group", innerjoin=True)

    # Create specialized indexes
=======
    content_metadata: Dict[str, Any] = Column(JSONB)
    num_comments: int = Column(
        Integer, nullable=False, server_default='0', index=True)
    num_votes: int = Column(
        Integer, nullable=False, server_default='0', index=True)
    _tags: List[Ltree] = Column(
        'tags', ArrayOfLtree, nullable=False, server_default='{}')
    is_official: bool = Column(Boolean, nullable=False, server_default='false')
    is_locked: bool = Column(Boolean, nullable=False, server_default='false')
    is_pinned: bool = Column(Boolean, nullable=False, server_default='false')

    user: User = relationship('User', lazy=False, innerjoin=True)
    group: Group = relationship('Group', innerjoin=True)

    # Create a GiST index on the tags column
>>>>>>> 1c9cc9e7
    __table_args__ = (
        Index("ix_topics_tags_gist", tags, postgresql_using="gist"),
        Index("ix_topics_search_tsv_gin", "search_tsv", postgresql_using="gin"),
        # Indexes for keyset pagination
        Index("ix_topics_created_time_keyset", desc(created_time), desc(topic_id)),
        Index(
            "ix_topics_last_activity_time_keyset",
            desc(last_activity_time),
            desc(topic_id),
        ),
        Index(
            "ix_topics_last_interesting_activity_time_keyset",
            desc(last_interesting_activity_time),
            desc(topic_id),
        ),
        Index("ix_topics_num_comments_keyset", desc(num_comments), desc(topic_id)),
        Index("ix_topics_num_votes_keyset", desc(num_votes), desc(topic_id)),
    )

    @hybrid_property  # pylint: disable=used-before-assignment
    def markdown(self) -> Optional[str]:
        """Return the topic's markdown."""
        if not self.is_text_type:
            raise AttributeError("Only text topics have markdown")

        return self._markdown

    @markdown.setter
    def markdown(self, new_markdown: str) -> None:
        """Set the topic's markdown and render its HTML."""
        if not self.is_text_type:
            raise AttributeError("Can only set markdown for text topics")

        if new_markdown == self.markdown:
            return

        self._markdown = new_markdown
        self.rendered_html = convert_markdown_to_safe_html(new_markdown)

        if self.age > EDIT_GRACE_PERIOD:
            self.last_edited_time = utc_now()

    @property
    def important_tags(self) -> List[str]:
        """Return only the topic's "important" tags."""
        global_important_tags = ["nsfw", "spoiler"]

        important_tags = set(self.group.important_topic_tags + global_important_tags)

        # used with startswith() to check for sub-tags
        important_prefixes = tuple([f"{tag}." for tag in important_tags])

        return [
            tag
            for tag in self.tags
            if tag in important_tags or tag.startswith(important_prefixes)
        ]

    @property
    def unimportant_tags(self) -> List[str]:
        """Return only the topic's tags that *aren't* considered "important"."""
        important_tags = set(self.important_tags)
        return [tag for tag in self.tags if tag not in important_tags]

    @property
    def tags_ordered(self) -> Iterable[str]:
        """Return an iterator over the topic's tags, in a suitable order for display.

        Currently, this puts the "important" tags first, but they're otherwise
        ordered arbitrarily (whatever order they were entered).
        """
        return chain(self.important_tags, self.unimportant_tags)

    def __repr__(self) -> str:
        """Display the topic's title and ID as its repr format."""
        return f'<Topic "{self.title}" ({self.topic_id})>'

    @classmethod
    def _create_base_topic(cls, group: Group, author: User, title: str) -> "Topic":
        """Create the "base" for a new topic."""
        new_topic = cls()
        new_topic.group = group
        new_topic.user = author

        # if the title is all caps, convert to title case
        if title.isupper():
            title = titlecase(title)

        new_topic.title = title

        return new_topic

    @classmethod
    def create_text_topic(
        cls, group: Group, author: User, title: str, markdown: str = ""
    ) -> "Topic":
        """Create a new text topic."""
        new_topic = cls._create_base_topic(group, author, title)
        new_topic.topic_type = TopicType.TEXT
        new_topic.markdown = markdown

        return new_topic

    @classmethod
    def create_link_topic(
        cls, group: Group, author: User, title: str, link: str
    ) -> "Topic":
        """Create a new link topic."""
        new_topic = cls._create_base_topic(group, author, title)
        new_topic.topic_type = TopicType.LINK
        new_topic.link = link

        return new_topic

<<<<<<< HEAD
    def _update_creation_metric(self) -> None:
        incr_counter("topics", type=self.topic_type.name.lower())
=======
    def __acl__(self) -> Sequence[Tuple[str, Any, str]]:
        """Pyramid security ACL."""
        acl = [
            (Allow, Everyone, 'view'),
            (Allow, 'admin', 'lock'),
            (Allow, 'admin', 'move'),
            (Allow, 'admin', 'edit_title'),
            (Allow, 'admin', 'tag'),
            (Allow, 'admin', 'pin'),
        ]

        if not (self.is_locked or self.is_deleted or self.is_removed):
            acl.append((Allow, Authenticated, 'comment'))
        else:
            acl.append((Allow, 'admin', 'comment'))

        if not (self.is_deleted or self.is_removed):
            acl.append((Allow, Everyone, 'view_content'))
            acl.append((Allow, Everyone, 'view_author'))

            # everyone except the topic's author can vote on it
            acl.append((Deny, self.user_id, 'vote'))
            acl.append((Allow, Authenticated, 'vote'))

            acl.append((Allow, self.user_id, 'tag'))

        if not self.is_deleted:
            acl.append((Allow, 'admin', 'view'))

            acl.append((Allow, self.user_id, 'view'))
            acl.append((Allow, self.user_id, 'view_author'))
            acl.append((Allow, self.user_id, 'view_content'))
>>>>>>> 1c9cc9e7

    def __acl__(self) -> AclType:  # noqa
        """Pyramid security ACL."""
        # deleted topics allow "general" viewing, but nothing else
        if self.is_deleted:
            return [(Allow, Everyone, "view"), DENY_ALL]

        acl = []

        # permissions that need to be granted specifically
        acl.extend(aces_for_permission("topic.move", self.group_id))
        acl.extend(aces_for_permission("topic.remove", self.group_id))
        acl.extend(aces_for_permission("topic.lock", self.group_id))

        # view:
        #  - everyone gets "general" viewing permission for all topics
        acl.append((Allow, Everyone, "view"))

        # view_author:
        #  - removed topics' author is only visible to author and users who can remove
        #  - otherwise, everyone can view the author
        if self.is_removed:
            acl.append((Allow, self.user_id, "view_author"))
            acl.extend(
                aces_for_permission(
                    required_permission="topic.remove",
                    granted_permission="view_author",
                    group_id=self.group_id,
                )
            )
            acl.append((Deny, Everyone, "view_author"))

        acl.append((Allow, Everyone, "view_author"))

        # view_content:
        #  - removed topics' content is only visible to author and users who can remove
        #  - otherwise, everyone can view the content
        if self.is_removed:
            acl.append((Allow, self.user_id, "view_content"))
            acl.extend(
                aces_for_permission(
                    required_permission="topic.remove",
                    granted_permission="view_content",
                    group_id=self.group_id,
                )
            )
            acl.append((Deny, Everyone, "view_content"))

        acl.append((Allow, Everyone, "view_content"))

        # vote:
        #  - removed topics can't be voted on by anyone
        #  - if voting has been closed, nobody can vote
        #  - otherwise, logged-in users except the author can vote
        if self.is_removed:
            acl.append((Deny, Everyone, "vote"))

        if self.is_voting_closed:
            acl.append((Deny, Everyone, "vote"))

        acl.append((Deny, self.user_id, "vote"))
        acl.append((Allow, Authenticated, "vote"))

        # comment:
        #  - removed topics can only be commented on by users who can remove
        #  - locked topics can only be commented on by users who can lock
        #  - otherwise, logged-in users can comment
        if self.is_removed:
            acl.extend(
                aces_for_permission(
                    required_permission="topic.remove",
                    granted_permission="comment",
                    group_id=self.group_id,
                )
            )
            acl.append((Deny, Everyone, "comment"))

        if self.is_locked:
            acl.extend(
                aces_for_permission(
                    required_permission="topic.lock",
                    granted_permission="comment",
                    group_id=self.group_id,
                )
            )
            acl.append((Deny, Everyone, "comment"))

        acl.append((Allow, Authenticated, "comment"))

        # edit:
        #  - only text topics can be edited
        #  - authors can edit their own topics
        #  - topics by the generic/automatic user can be edited with permission
        if self.is_text_type:
            acl.append((Allow, self.user_id, "edit"))

            if self.user_id == -1:
                acl.extend(
                    aces_for_permission(
                        required_permission="topic.edit_by_generic_user",
                        granted_permission="edit",
                        group_id=self.group_id,
                    )
                )

        # delete:
        #  - only the author can delete
        acl.append((Allow, self.user_id, "delete"))

        # tag:
        #  - allow tagging by the author, and users specifically granted permission
        acl.append((Allow, self.user_id, "tag"))
        acl.extend(aces_for_permission("topic.tag", self.group_id))

        # bookmark:
        #  - logged-in users can bookmark topics
        acl.append((Allow, Authenticated, "bookmark"))

        # ignore:
        #  - logged-in users can ignore topics
        acl.append((Allow, Authenticated, "ignore"))

        # edit_title:
        #  - allow users to edit their own topic's title for the first 5 minutes
        #  - otherwise, only if granted permission specifically
        if self.age < timedelta(minutes=5):
            acl.append((Allow, self.user_id, "edit_title"))
        acl.extend(aces_for_permission("topic.edit_title", self.group_id))

        # edit_link:
        #  - only if granted specifically, only on link topics
        if self.is_link_type:
            acl.extend(aces_for_permission("topic.edit_link", self.group_id))

        acl.append(DENY_ALL)

        return acl

    @property
    def topic_id36(self) -> str:
        """Return the topic's ID in ID36 format."""
        return id_to_id36(self.topic_id)

    @property
    def url_slug(self) -> str:
        """Return the url slug for this topic."""
        return convert_to_url_slug(self.title)

    @property
    def permalink(self) -> str:
        """Return the permalink for this topic."""
        return f"/~{self.group.path}/{self.topic_id36}/{self.url_slug}"

    @property
    def is_text_type(self) -> bool:
        """Return whether this is a text topic."""
        return self.topic_type is TopicType.TEXT

    @property
    def is_link_type(self) -> bool:
        """Return whether this is a link topic."""
        return self.topic_type is TopicType.LINK

    @property
    def link_domain(self) -> str:
        """Return the link's domain (for link topics only)."""
        if not self.is_link_type or not self.link:
            raise ValueError("Non-link topics do not have a domain")

        # get the domain from the content metadata if possible, but fall back to just
        # parsing it from the link if it's not present
        return self.get_content_metadata("domain") or get_domain_from_url(self.link)

    @property
    def link_source(self) -> str:
        """Return the link's "source", which can be defined for certain domains.

        If special behavior isn't defined for a domain, this just falls back to
        returning the domain itself.
        """
        if not self.is_link_type:
            raise ValueError("Non-link topics do not have a link source")

        # if there's no SiteInfo object for this domain, just return the domain itself
        try:
            site = SITE_INFO_BY_DOMAIN[self.link_domain]
        except KeyError:
            return self.link_domain

        return site.content_source(self.get_content_metadata("authors"))

    @property
    def is_spoiler(self) -> bool:
        """Return whether the topic is marked as a spoiler."""
        return self.has_tag("spoiler")

    @property
    def is_voting_closed(self) -> bool:
        """Return whether voting on the topic is closed.

        Note that if any logic is changed in here, the close_voting_on_old posts script
        should be updated to match.
        """
        if self._is_voting_closed:
            return True

        if self.age > VOTING_PERIOD:
            return True

        return False

    def has_tag(self, check_tag: str) -> bool:
        """Return whether the topic has a tag or any sub-tag of it."""
        if check_tag in self.tags:
            return True

        if any(tag.startswith(f"{check_tag}.") for tag in self.tags):
            return True

        return False

    @property
    def content_type(self) -> Optional[TopicContentType]:  # noqa
        """Return the content's type based on the topic's attributes."""
        if self.is_text_type:
            if self.has_tag("ask.survey"):
                return TopicContentType.ASK_SURVEY

            if self.has_tag("ask.recommendations"):
                return TopicContentType.ASK_RECOMMENDATIONS

            if self.has_tag("ask.advice"):
                return TopicContentType.ASK_ADVICE

            if self.has_tag("ask"):
                return TopicContentType.ASK

            return TopicContentType.TEXT

        if self.is_link_type:
            parsed_url = urlparse(self.link)
            url_path = PurePosixPath(str(parsed_url.path))

            if url_path.suffix.lower() == ".pdf":
                return TopicContentType.PDF
            elif url_path.suffix.lower() in (".gif", ".jpeg", ".jpg", ".png"):
                return TopicContentType.IMAGE

            # if the site has its own logic in a SiteInfo object, use that
            site = SITE_INFO_BY_DOMAIN.get(self.link_domain)
            if site:
                return site.content_type

            # consider it an article if we picked up a word count of at least 200
            word_count = self.get_content_metadata("word_count")
            if word_count and word_count >= 200:
                return TopicContentType.ARTICLE

        return None

    @property
    def content_type_for_display(self) -> str:
        """Return a string of the topic's content type, suitable for display."""
        if not self.content_type:
            return "Link"

        return self.content_type.display_name

    def get_content_metadata(self, key: str) -> Any:
        """Get a piece of content metadata "safely".

        Will return None if the topic has no metadata defined, if this key doesn't exist
        in the metadata, etc.
        """
        if not isinstance(self.content_metadata, dict):
            return None

        return self.content_metadata.get(key)

    @property
    def content_metadata_for_display(self) -> List[str]:
        """Return a list of the content's metadata strings, suitable for display."""
        if not self.content_type:
            return []

        metadata_strings = []

        fields = ContentMetadataFields.detail_fields_for_content_type(self.content_type)

        for field in fields:
            value = self.get_content_metadata(field.key)
            if not value:
                continue

            # only show published date if it's more than 3 days before the topic
            if field is ContentMetadataFields.PUBLISHED:
                published = utc_from_timestamp(value)
                if self.created_time - published < timedelta(days=3):
                    continue

            formatted_value = field.format_value(value)

            if field is ContentMetadataFields.PUBLISHED:
                formatted_value = f"published {formatted_value}"

            metadata_strings.append(formatted_value)

        return metadata_strings

    @property
    def content_metadata_fields_for_display(self) -> Dict[str, str]:
        """Return a dict of the metadata fields and values, suitable for display."""
        if not self.content_metadata:
            return {}

        output_fields = {}
        for field_name, value in self.content_metadata.items():
            try:
                field = ContentMetadataFields[field_name.upper()]
            except KeyError:
                continue

            output_fields[field.display_name] = field.format_value(value)

        return output_fields

    @property
    def content_excerpt(self) -> Optional[str]:
        """Return the topic's content excerpt (if it has one)."""
        if self.is_text_type:
            return self.get_content_metadata("excerpt")

        if self.content_type is TopicContentType.TWEET:
            authors = self.get_content_metadata("authors")
            tweet = self.get_content_metadata("description")

            if authors and tweet:
                return f"@{authors[0]}: {tweet}"

        return None

    @property
    def is_content_excerpt_truncated(self) -> bool:
        """Return whether the content excerpt has been truncated or not."""
        if self.is_text_type and self.content_excerpt:
            return self.content_excerpt.endswith("...")

        return False

    @property
    def additional_content_html(self) -> Optional[str]:
        """Additional HTML related to the content that can be displayed."""
        if not self.is_link_type:
            return None

        if self.content_type is TopicContentType.TWEET:
            authors = self.get_content_metadata("authors")
            tweet = self.get_content_metadata("description")

            if authors and tweet:
                return f"<cite>@{authors[0]}:</cite><blockquote>{tweet}</blockquote>"

        return None

    @property
    def is_user_treated_as_source(self) -> bool:
        """Return whether the user that posted the topic is its "source"."""
        if self.group.is_user_treated_as_topic_source:
            return True

        return self.is_text_type

    @property
    def was_posted_by_scheduler(self) -> bool:
        """Return whether this topic was posted automatically by the topic scheduler."""
        return bool(self.schedule_id)<|MERGE_RESOLUTION|>--- conflicted
+++ resolved
@@ -111,7 +111,6 @@
     _markdown: Optional[str] = deferred(Column("markdown", Text))
     rendered_html: Optional[str] = Column(Text)
     link: Optional[str] = Column(Text)
-<<<<<<< HEAD
     content_metadata: Dict[str, Any] = Column(
         MutableDict.as_mutable(JSONB(none_as_null=True))
     )
@@ -123,29 +122,13 @@
     tags: List[str] = Column(TagList, nullable=False, server_default="{}")
     is_official: bool = Column(Boolean, nullable=False, server_default="false")
     is_locked: bool = Column(Boolean, nullable=False, server_default="false")
+    is_pinned: bool = Column(Boolean, nullable=False, server_default='false')
     search_tsv: Any = deferred(Column(TSVECTOR))
 
     user: User = relationship("User", lazy=False, innerjoin=True)
     group: Group = relationship("Group", innerjoin=True)
 
     # Create specialized indexes
-=======
-    content_metadata: Dict[str, Any] = Column(JSONB)
-    num_comments: int = Column(
-        Integer, nullable=False, server_default='0', index=True)
-    num_votes: int = Column(
-        Integer, nullable=False, server_default='0', index=True)
-    _tags: List[Ltree] = Column(
-        'tags', ArrayOfLtree, nullable=False, server_default='{}')
-    is_official: bool = Column(Boolean, nullable=False, server_default='false')
-    is_locked: bool = Column(Boolean, nullable=False, server_default='false')
-    is_pinned: bool = Column(Boolean, nullable=False, server_default='false')
-
-    user: User = relationship('User', lazy=False, innerjoin=True)
-    group: Group = relationship('Group', innerjoin=True)
-
-    # Create a GiST index on the tags column
->>>>>>> 1c9cc9e7
     __table_args__ = (
         Index("ix_topics_tags_gist", tags, postgresql_using="gist"),
         Index("ix_topics_search_tsv_gin", "search_tsv", postgresql_using="gin"),
@@ -260,44 +243,6 @@
 
         return new_topic
 
-<<<<<<< HEAD
-    def _update_creation_metric(self) -> None:
-        incr_counter("topics", type=self.topic_type.name.lower())
-=======
-    def __acl__(self) -> Sequence[Tuple[str, Any, str]]:
-        """Pyramid security ACL."""
-        acl = [
-            (Allow, Everyone, 'view'),
-            (Allow, 'admin', 'lock'),
-            (Allow, 'admin', 'move'),
-            (Allow, 'admin', 'edit_title'),
-            (Allow, 'admin', 'tag'),
-            (Allow, 'admin', 'pin'),
-        ]
-
-        if not (self.is_locked or self.is_deleted or self.is_removed):
-            acl.append((Allow, Authenticated, 'comment'))
-        else:
-            acl.append((Allow, 'admin', 'comment'))
-
-        if not (self.is_deleted or self.is_removed):
-            acl.append((Allow, Everyone, 'view_content'))
-            acl.append((Allow, Everyone, 'view_author'))
-
-            # everyone except the topic's author can vote on it
-            acl.append((Deny, self.user_id, 'vote'))
-            acl.append((Allow, Authenticated, 'vote'))
-
-            acl.append((Allow, self.user_id, 'tag'))
-
-        if not self.is_deleted:
-            acl.append((Allow, 'admin', 'view'))
-
-            acl.append((Allow, self.user_id, 'view'))
-            acl.append((Allow, self.user_id, 'view_author'))
-            acl.append((Allow, self.user_id, 'view_content'))
->>>>>>> 1c9cc9e7
-
     def __acl__(self) -> AclType:  # noqa
         """Pyramid security ACL."""
         # deleted topics allow "general" viewing, but nothing else
@@ -310,6 +255,7 @@
         acl.extend(aces_for_permission("topic.move", self.group_id))
         acl.extend(aces_for_permission("topic.remove", self.group_id))
         acl.extend(aces_for_permission("topic.lock", self.group_id))
+        acl.extend(aces_for_permission("topic.pin", self.group_id))
 
         # view:
         #  - everyone gets "general" viewing permission for all topics
