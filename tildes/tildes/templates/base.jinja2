{# Copyright (c) 2018 Tildes contributors <code@tildes.net> #}
{# SPDX-License-Identifier: AGPL-3.0-or-later #}

{% from 'macros/user.jinja2' import logged_in_user_info with context %}

<!DOCTYPE html>
<html lang="en">
<head>
  <meta charset="UTF-8">
  <meta name="viewport" content="width=device-width, initial-scale=1">
  <meta name="intercoolerjs:use-data-prefix" content="true">
  <meta name="csrftoken" content="{{ get_csrf_token() }}">

  <meta property="og:image" content="{{ request.static_url("/images/tildes-logo-144x144.png") }}">
  <meta property="og:site_name" content="Tildes">
  <meta property="og:type" content="website">
  {% block meta_og_tags %}
  <meta property="og:title" content="{{ self.title() }}">
  <meta property="og:description" content="Tildes: a non-profit community site">
  {% endblock %}

  {# Hardcoding each option isn't great, but I don't know a better method #}
  {% if request.current_theme == "solarized-dark" %}
  <meta name="theme-color" content="#073642">
  {% elif request.current_theme == "dracula" %}
  <meta name="theme-color" content="#282a36">
  {% elif request.current_theme == "atom-one-dark" %}
  <meta name="theme-color" content="#282c34">
  {% elif request.current_theme == "black" %}
  <meta name="theme-color" content="#222">
  {% elif request.current_theme == "zenburn" %}
  <meta name="theme-color" content="#3f3f3f">
  {% elif request.current_theme == "gruvbox-dark" %}
  <meta name="theme-color" content="#282828">
  {% elif request.current_theme == "love-dark" %}
  <meta name="theme-color" content="#1f1731">
  {% elif request.current_theme == "love-light" %}
  <meta name="theme-color" content="#f2efff">
  {% endif %}

  {% assets "css" %}
  <link rel="stylesheet" href="{{ ASSET_URL }}">
  {% endassets %}
  {% assets "site-icons-css" %}
  <link rel="stylesheet" href="{{ ASSET_URL }}">
  {% endassets %}

  {# Favicons and other data for "pinning" the site on various platforms #}
  <link rel="icon" type="image/png" href="/favicon-16x16.png" sizes="16x16">
  <link rel="icon" type="image/png" href="/favicon-32x32.png" sizes="32x32">
  <link rel="apple-touch-icon" sizes="180x180" href="/apple-touch-icon.png">
  <link rel="manifest" href="/manifest.json">
  <link rel="mask-icon" href="/safari-pinned-tab.svg" color="#002b36">
  <meta name="apple-mobile-web-app-title" content="Tildes">
  <meta name="application-name" content="Tildes">
  <meta name="msapplication-TileColor" content="#002b36">

  {# RSS/Atom feeds #}
  {% block link_alternate_feeds %}{% endblock %}

  <title>{% block title_full %}{% block title %}{% endblock %} - Tildes{% endblock %}</title>

  {% block templates %}{% endblock %}
</head>

{% block body_tag %}
  <body class="theme-{{ request.current_theme }}">
{% endblock %}

<header id="site-header" data-js-hide-sidebar-if-open>
  <a class="site-header-logo" href="/">Tildes</a>
  <button
    class="btn btn-sm btn-link site-header-sidebar-button
    {% if request.user and request.user.num_unread_total > 0 %}
      badge
    {% endif %}
    "
    data-js-sidebar-toggle
    {% if request.user and request.user.num_unread_total > 0 %}
      data-badge="{{ request.user.num_unread_total }}"
    {% endif %}
  >Sidebar</button>

  <div class="site-header-context">{% block header_context_link %}{% endblock %}</div>

  {{ logged_in_user_info() }}
</header>

<main class="{% block main_classes %}{% endblock %}" data-js-hide-sidebar-if-open>

{% block pre_main_heading %}{% endblock %}

{# Only output the <h1> tag if the main_heading block has some content #}
{% set main_heading %}{% block main_heading %}{% endblock %}{% endset %}
{% if main_heading %}
  <h1 class="heading-main">{{ main_heading }}</h1>
{% endif %}

{% block content %}{% endblock %}
</main>

<aside id="sidebar">
  <div class="sidebar-controls">
    {{ logged_in_user_info() }}

    <button class="btn btn-sm btn-link" data-js-sidebar-toggle>Close sidebar</button>
  </div>
  {% block sidebar %}
  {% endblock %}
</aside>

<footer id="site-footer" data-js-hide-sidebar-if-open>
  <div class="site-footer-theme-selection">
    <label for="theme">Theme:</label>
    <select class="form-select" name="theme" id="theme" data-js-theme-selector>
      {% for (theme, description) in (
          ("white", "White"),
          ("solarized-light", "Solarized Light"),
          ("solarized-dark", "Solarized Dark"),
          ("dracula", "Dracula"),
          ("atom-one-dark", "Atom One Dark"),
          ("black", "Black"),
          ("zenburn", "Zenburn"),
          ("gruvbox-light", "Gruvbox Light"),
          ("gruvbox-dark", "Gruvbox Dark"),
<<<<<<< HEAD
          ("motte", "The Motte")) %}
=======
          ("love-dark", "Love Dark"),
          ("love-light", "Love Light")) %}
>>>>>>> 6f7618d1
      <option value="{{ theme }}"
        {{ 'selected' if theme == request.current_theme else '' }}
      >
        {{ description }}
      </option>
      {% endfor %}
    </select>
  </div>

  <ul class="site-footer-links">
    <li class="site-footer-link"><a href="https://docs.tildes.net">Docs</a></li>
    <li class="site-footer-link"><a href="https://blog.tildes.net">Blog</a></li>
    <li class="site-footer-link"><a href="https://docs.tildes.net/contact">Contact</a></li>
    <li class="site-footer-link"><a href="https://gitlab.com/tildes/tildes">Source code</a></li>
    <li class="site-footer-link"><a href="https://gitlab.com/tildes/tildes/issues?label_name%5B%5D=Feature+Request&amp;label_name%5B%5D=Stage%3A%3AAccepted&amp;scope=all&amp;sort=priority&amp;state=opened">Planned features</a> / <a href="https://gitlab.com/tildes/tildes/issues">All issues</a></li>
    <li class="site-footer-link"><a href="https://docs.tildes.net/policies/privacy-policy">Privacy policy</a></li>
    <li class="site-footer-link"><a href="https://docs.tildes.net/policies/terms-of-use">Terms of use</a></li>
  </ul>
</footer>

{% assets "javascript-third-party" -%}
  <script type="text/javascript" src="{{ ASSET_URL }}"></script>
{% endassets %}

{% assets "javascript" -%}
  <script type="text/javascript" src="{{ ASSET_URL }}"></script>
{% endassets %}

</body>
</html><|MERGE_RESOLUTION|>--- conflicted
+++ resolved
@@ -123,12 +123,9 @@
           ("zenburn", "Zenburn"),
           ("gruvbox-light", "Gruvbox Light"),
           ("gruvbox-dark", "Gruvbox Dark"),
-<<<<<<< HEAD
+          ("love-dark", "Love Dark"),
+          ("love-light", "Love Light"),
           ("motte", "The Motte")) %}
-=======
-          ("love-dark", "Love Dark"),
-          ("love-light", "Love Light")) %}
->>>>>>> 6f7618d1
       <option value="{{ theme }}"
         {{ 'selected' if theme == request.current_theme else '' }}
       >
