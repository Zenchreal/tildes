# Copyright (c) 2018 Tildes contributors <code@tildes.net>
# SPDX-License-Identifier: AGPL-3.0-or-later

"""Contains Enum classes."""

import enum
from datetime import timedelta
from typing import Any, List, Optional

from tildes.lib.datetime import utc_from_timestamp


class CommentNotificationType(enum.Enum):
    """Enum for the types of comment notifications."""

    COMMENT_REPLY = enum.auto()
    TOPIC_REPLY = enum.auto()
    USER_MENTION = enum.auto()


class CommentSortOption(enum.Enum):
    """Enum for the different methods out-of-context comments can be sorted by."""

    VOTES = enum.auto()
    NEW = enum.auto()

    @property
    def descending_description(self) -> str:
        """Describe this sort option when used in a "descending" order.

        For example, the "votes" sort has a description of "most votes", since using
        that sort in descending order means that topics with the most votes will be
        listed first.
        """
        if self.name == "NEW":
            return "newest"

        return "most {}".format(self.name.lower())


class CommentTreeSortOption(enum.Enum):
    """Enum for the different methods comment trees can be sorted by."""

    VOTES = enum.auto()
    NEWEST = enum.auto()
    POSTED = enum.auto()
    RELEVANCE = enum.auto()

    @property
    def description(self) -> str:
        """Describe this sort option."""
        if self.name == "NEWEST":
            return "newest first"
        elif self.name == "POSTED":
            return "order posted"
        elif self.name == "RELEVANCE":
            return "relevance"

        return "most {}".format(self.name.lower())


class CommentLabelOption(enum.Enum):
    """Enum for the (site-wide) comment label options."""

    EXEMPLARY = enum.auto()
    OFFTOPIC = enum.auto()
    JOKE = enum.auto()
    NOISE = enum.auto()
    MALICE = enum.auto()

    @property
    def reason_prompt(self) -> Optional[str]:
        """Return the reason prompt for this label, if any."""
        if self.name == "EXEMPLARY":
            return (
                "Write a short message to say thanks or explain why you appreciated "
                "this comment (required, visible to the comment's author anonymously)"
                "\n\nYou will not be able to use this label again for 8 hours."
            )
        if self.name == "MALICE":
            return "Why is this malicious? (required, will only be visible to admins)"

        return None


class ContentMetadataFields(enum.Enum):
    """Enum for the fields of content metadata stored and used (for topics)."""

    AUTHORS = enum.auto()
    DESCRIPTION = enum.auto()
    DOMAIN = enum.auto()
    DURATION = enum.auto()
    EXCERPT = enum.auto()
    PUBLISHED = enum.auto()
    TITLE = enum.auto()
    WORD_COUNT = enum.auto()

    @property
    def key(self) -> str:
        """Return the key to store this field under."""
        return self.name.lower()

    @property
    def display_name(self) -> str:
        """Return the field's name in a format more suitable for display."""
        return self.name.replace("_", " ").capitalize()

    @classmethod
    def detail_fields_for_content_type(
        cls, content_type: "TopicContentType",
    ) -> List["ContentMetadataFields"]:
        """Return a list of fields to display for detail about a particular type."""
        if content_type is TopicContentType.ARTICLE:
            return [cls.WORD_COUNT, cls.PUBLISHED]

        if content_type is TopicContentType.TEXT:
            return [cls.WORD_COUNT]

        if content_type is TopicContentType.VIDEO:
            return [cls.DURATION, cls.PUBLISHED]

        return []

    def format_value(self, value: Any) -> str:
        """Format a value stored in this field into a string for display."""
        if self.name == "AUTHORS":
            return ", ".join(value)

        if self.name == "DURATION":
            delta = timedelta(seconds=value)

            # When converted to str, timedelta always includes hours and minutes,
            # so we want to strip off all the excess zeros and/or colons. However,
            # if it's less than a minute we'll need to add one back.
            duration_str = str(delta).lstrip("0:")
            if value < 60:
                duration_str = f"0:{duration_str}"

            return duration_str

        if self.name == "PUBLISHED":
            published = utc_from_timestamp(value)
            return published.strftime("%b %-d %Y")

        if self.name == "WORD_COUNT":
            if value == 1:
                return "1 word"

            if value >= 10_000:
                # dirty way of using non-breaking thin spaces as thousands separators
                word_count = f"{value:,}".replace(",", "\u202F")
            else:
                word_count = str(value)

            return f"{word_count} words"

        return str(value)


class FinancialEntryType(enum.Enum):
    """Enum for entry types in the Financials table."""

    EXPENSE = enum.auto()
    GOAL = enum.auto()
    INCOME = enum.auto()


class GroupStatType(enum.Enum):
    """Enum for types of group statistics."""

    TOPICS_POSTED = enum.auto()
    COMMENTS_POSTED = enum.auto()


class LogEventType(enum.Enum):
    """Enum for the types of events stored in logs."""

    USER_EMAIL_SET = enum.auto()
    USER_LOG_IN = enum.auto()
    USER_LOG_IN_FAIL = enum.auto()
    USER_LOG_OUT = enum.auto()
    USER_REGISTER = enum.auto()

    COMMENT_POST = enum.auto()
    COMMENT_REMOVE = enum.auto()
    COMMENT_UNREMOVE = enum.auto()
    COMMENT_UNVOTE = enum.auto()
    COMMENT_VOTE = enum.auto()

    TOPIC_LINK_EDIT = enum.auto()
    TOPIC_LOCK = enum.auto()
    TOPIC_MOVE = enum.auto()
    TOPIC_POST = enum.auto()
<<<<<<< HEAD
    TOPIC_REMOVE = enum.auto()
    TOPIC_TAG = enum.auto()
    TOPIC_TITLE_EDIT = enum.auto()
    TOPIC_UNLOCK = enum.auto()
    TOPIC_UNREMOVE = enum.auto()
    TOPIC_UNVOTE = enum.auto()
    TOPIC_VOTE = enum.auto()


class ScraperType(enum.Enum):
    """Enum for the types of scrapers available."""

    EMBEDLY = enum.auto()
    YOUTUBE = enum.auto()


class TopicContentType(enum.Enum):
    """Enum for the different types of content for topics."""

    ARTICLE = enum.auto()
    ASK = enum.auto()
    ASK_ADVICE = enum.auto()
    ASK_RECOMMENDATIONS = enum.auto()
    ASK_SURVEY = enum.auto()
    IMAGE = enum.auto()
    PDF = enum.auto()
    TEXT = enum.auto()
    TWEET = enum.auto()
    VIDEO = enum.auto()

    @property
    def display_name(self) -> str:
        """Return the content type's name in a format more suitable for display."""

        if self.name == "PDF":
            return self.name

        if self.name.startswith("ASK_"):
            subtype_name = self.name.partition("_")[-1].lower()
            return f"Ask ({subtype_name})"

        return self.name.capitalize()
=======
    TOPIC_PINNED = enum.auto()
    TOPIC_TAG = enum.auto()
    TOPIC_TITLE_EDIT = enum.auto()
    TOPIC_UNLOCK = enum.auto()
    TOPIC_UNPINNED = enum.auto()
>>>>>>> 1c9cc9e7


class TopicSortOption(enum.Enum):
    """Enum for the different methods topics can be sorted by.

    Note that there are two sort methods based on activity:
      - "All activity" will bump a topic back to the top of the sort whenever *any* new
        comments are posted in that topic, similar to how forums behave. This uses the
        Topic.last_activity_time value.
      - "Activity" tries to only bump topics back up when "interesting" activity
        occurs in them, using some checks to decide whether specific comments should be
        disregarded. This uses the topic.last_interesting_activity_time value, which is
        updated by a separate background process (topic_interesting_activity_updater).
    """

    ACTIVITY = enum.auto()
    VOTES = enum.auto()
    COMMENTS = enum.auto()
    NEW = enum.auto()
    ALL_ACTIVITY = enum.auto()

    @property
    def display_name(self) -> str:
        """Return the sort method's name in a format more suitable for display."""
        return self.name.capitalize().replace("_", " ")

    @property
    def descending_description(self) -> str:
        """Describe this sort option when used in a "descending" order.

        For example, the "votes" sort has a description of "most votes", since using
        that sort in descending order means that topics with the most votes will be
        listed first.
        """
        if self.name == "NEW":
            return "newest"
        elif self.name == "ACTIVITY":
            return "relevant activity"
        elif self.name == "ALL_ACTIVITY":
            return "all activity"

        return "most {}".format(self.name.lower())


class TopicType(enum.Enum):
    """Enum for the types of topics."""

    TEXT = enum.auto()
    LINK = enum.auto()


class HTMLSanitizationContext(enum.Enum):
    """Enum for the possible contexts for HTML sanitization."""

    USER_BIO = enum.auto()


class UserPermissionType(enum.Enum):
    """Enum for the types of user permissions."""

    ALLOW = enum.auto()
    DENY = enum.auto()<|MERGE_RESOLUTION|>--- conflicted
+++ resolved
@@ -191,12 +191,13 @@
     TOPIC_LOCK = enum.auto()
     TOPIC_MOVE = enum.auto()
     TOPIC_POST = enum.auto()
-<<<<<<< HEAD
     TOPIC_REMOVE = enum.auto()
+    TOPIC_PINNED = enum.auto()
     TOPIC_TAG = enum.auto()
     TOPIC_TITLE_EDIT = enum.auto()
     TOPIC_UNLOCK = enum.auto()
     TOPIC_UNREMOVE = enum.auto()
+    TOPIC_UNPINNED = enum.auto()
     TOPIC_UNVOTE = enum.auto()
     TOPIC_VOTE = enum.auto()
 
@@ -234,13 +235,6 @@
             return f"Ask ({subtype_name})"
 
         return self.name.capitalize()
-=======
-    TOPIC_PINNED = enum.auto()
-    TOPIC_TAG = enum.auto()
-    TOPIC_TITLE_EDIT = enum.auto()
-    TOPIC_UNLOCK = enum.auto()
-    TOPIC_UNPINNED = enum.auto()
->>>>>>> 1c9cc9e7
 
 
 class TopicSortOption(enum.Enum):
