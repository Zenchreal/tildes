--- conflicted
+++ resolved
@@ -36,18 +36,14 @@
     route_name="register", request_method="POST", permission=NO_PERMISSION_REQUIRED
 )
 @use_kwargs(
-<<<<<<< HEAD
-    {"invite_code": String(required=False), "password_confirm": String(required=True)}
-=======
     UserSchema(
         only=("username", "password"), context={"check_breached_passwords": True}
     ),
     location="form",
 )
 @use_kwargs(
-    {"invite_code": String(required=True), "password_confirm": String(required=True)},
+    {"invite_code": String(required=False), "password_confirm": String(required=True)},
     location="form",
->>>>>>> 6f7618d1
 )
 @not_logged_in
 @rate_limit_view("register")
@@ -103,7 +99,6 @@
     request.db_session.add(Log(LogEventType.USER_REGISTER, request))
 
     # redirect to the front page
-<<<<<<< HEAD
     raise HTTPFound(location="/")
 
 
@@ -128,7 +123,4 @@
     if not code_row:
         incr_counter("invite_code_failures")
         raise HTTPUnprocessableEntity("Invalid invite code")
-    return code_row
-=======
-    raise HTTPFound(location="/")
->>>>>>> 6f7618d1
+    return code_row