# Copyright (c) 2018 Tildes contributors <code@tildes.net>
# SPDX-License-Identifier: AGPL-3.0-or-later

"""Views related to user settings."""

from datetime import timedelta
from io import BytesIO
import sys

import pyotp
import qrcode
from pyramid.httpexceptions import HTTPForbidden, HTTPUnprocessableEntity
from pyramid.request import Request
from pyramid.response import Response
from pyramid.view import view_config
from sqlalchemy import func

from tildes.enums import CommentLabelOption, CommentTreeSortOption
from tildes.lib.datetime import utc_now
from tildes.lib.string import separate_string
from tildes.models.comment import Comment, CommentLabel, CommentTree
from tildes.models.group import Group
from tildes.models.topic import Topic
from tildes.models.user import User
from tildes.schemas.user import (
    BIO_MAX_LENGTH,
    EMAIL_ADDRESS_NOTE_MAX_LENGTH,
    UserSchema,
)
from tildes.views.decorators import use_kwargs


PASSWORD_FIELD = UserSchema(only=("password",)).fields["password"]

THEME_OPTIONS = {
    "white": "White",
    "solarized-light": "Solarized Light",
    "solarized-dark": "Solarized Dark",
    "dracula": "Dracula",
    "atom-one-dark": "Atom One Dark",
    "black": "Black",
    "zenburn": "Zenburn",
    "gruvbox-light": "Gruvbox Light",
    "gruvbox-dark": "Gruvbox Dark",
<<<<<<< HEAD
    "motte": "The Motte",
=======
    "love-dark": "Love Dark",
    "love-light": "Love Light",
>>>>>>> 6f7618d1
}


@view_config(route_name="settings", renderer="settings.jinja2")
def get_settings(request: Request) -> dict:
    """Generate the user settings page."""
    site_default_theme = "white"
    user_default_theme = request.user.theme_default or site_default_theme

    # Make a copy of the theme options dict so we can add info to the names
    theme_options = THEME_OPTIONS.copy()

    if site_default_theme == user_default_theme:
        theme_options[site_default_theme] += " (site and account default)"
    else:
        theme_options[user_default_theme] += " (account default)"
        theme_options[site_default_theme] += " (site default)"

    return {
        "theme_options": theme_options,
    }


@view_config(
    route_name="settings_account_recovery", renderer="settings_account_recovery.jinja2"
)
def get_settings_account_recovery(request: Request) -> dict:
    """Generate the account recovery page."""
    # pylint: disable=unused-argument
    return {"note_max_length": EMAIL_ADDRESS_NOTE_MAX_LENGTH}


@view_config(route_name="settings_two_factor", renderer="settings_two_factor.jinja2")
def get_settings_two_factor(request: Request) -> dict:
    """Generate the two-factor authentication page."""
    # Generate a new secret key if the user doesn't have one.
    if request.user.two_factor_secret is None:
        request.user.two_factor_secret = pyotp.random_base32()

    return {
        "two_factor_secret": separate_string(request.user.two_factor_secret, " ", 4)
    }


@view_config(route_name="settings_filters", renderer="settings_filters.jinja2")
def get_settings_filters(request: Request) -> dict:
    """Generate the filters settings page."""
    # pylint: disable=unused-argument
    return {}


@view_config(
    route_name="settings_password_change", renderer="settings_password_change.jinja2"
)
def get_settings_password_change(request: Request) -> dict:
    """Generate the password change page."""
    # pylint: disable=unused-argument
    return {}


@view_config(route_name="settings_two_factor_qr_code")
def get_settings_two_factor_qr_code(request: Request) -> Response:
    """Generate the 2FA QR code."""
    # If 2FA is already enabled, don't expose the secret.
    if request.user.two_factor_enabled:
        raise HTTPForbidden("Already enabled")

    totp = pyotp.totp.TOTP(request.user.two_factor_secret)
    otp_uri = totp.provisioning_uri(request.user.username, issuer_name="Tildes")
    byte_io = BytesIO()
    img = qrcode.make(otp_uri, border=2, box_size=4)

    img.save(byte_io, "PNG")

    return Response(byte_io.getvalue(), cache_control="private, no-cache")


@view_config(route_name="settings_bio", renderer="settings_bio.jinja2")
def get_settings_bio(request: Request) -> dict:
    """Generate the user bio settings page."""
    # pylint: disable=unused-argument
    return {"bio_max_length": BIO_MAX_LENGTH}


@view_config(route_name="settings_password_change", request_method="POST")
@use_kwargs(
    {
        "old_password": PASSWORD_FIELD,
        "new_password": PASSWORD_FIELD,
        "new_password_confirm": PASSWORD_FIELD,
    },
    location="form",
)
def post_settings_password_change(
    request: Request, old_password: str, new_password: str, new_password_confirm: str
) -> Response:
    """Change the logged-in user's password."""
    # enable checking the new password against the breached-passwords list
    request.user.schema.context["check_breached_passwords"] = True

    if new_password != new_password_confirm:
        raise HTTPUnprocessableEntity("New password and confirmation do not match.")

    request.user.change_password(old_password, new_password)

    return Response("Your password has been updated")


@view_config(
    route_name="settings_theme_previews", renderer="settings_theme_previews.jinja2"
)
def get_settings_theme_previews(request: Request) -> dict:
    """Generate the theme preview page."""
    # get the generic/unknown user and a random group to display on the example posts
    fake_user = request.query(User).filter(User.user_id == -1).one()
    group = request.query(Group).order_by(func.random()).limit(1).one()

    fake_link_topic = Topic.create_link_topic(
        group, fake_user, "Example Link Topic", "https://tildes.net/"
    )

    fake_text_topic = Topic.create_text_topic(
        group, fake_user, "Example Text Topic", "No real text"
    )
    fake_text_topic.content_metadata = {
        "excerpt": "Lorem ipsum dolor sit amet, consectetur adipiscing elit."
    }

    fake_topics = [fake_link_topic, fake_text_topic]

    # manually add other necessary attributes to the fake topics
    for fake_topic in fake_topics:
        fake_topic.topic_id = sys.maxsize
        fake_topic.tags = ["tag one", "tag two"]
        fake_topic.num_comments = 123
        fake_topic.num_votes = 12
        fake_topic.created_time = utc_now() - timedelta(hours=12)

    # create a fake top-level comment that appears to be written by the user
    markdown = (
        "This is what a regular comment written by yourself would look like.\n\n"
        "It has **formatting** and a [link](https://tildes.net)."
    )
    fake_top_comment = Comment(fake_link_topic, request.user, markdown)
    fake_top_comment.comment_id = sys.maxsize
    fake_top_comment.created_time = utc_now() - timedelta(hours=12, minutes=30)

    child_comments_markdown = [
        (
            "This reply has received an Exemplary label. It also has a blockquote:\n\n"
            "> Hello World!"
        ),
        (
            "This is a reply written by the topic's OP with a code block in it:\n\n"
            "```js\n"
            "function foo() {\n"
            "    ['1', '2', '3'].map(parseInt);\n"
            "}\n"
            "```"
        ),
        (
            "This reply is new and has the *Mark New Comments* stripe on its left "
            "(even if you don't have that feature enabled)."
        ),
    ]

    fake_comments = [fake_top_comment]

    # vary the ID and created_time on each fake comment so CommentTree works properly
    current_comment_id = fake_top_comment.comment_id
    current_created_time = fake_top_comment.created_time
    for markdown in child_comments_markdown:
        current_comment_id -= 1
        current_created_time += timedelta(minutes=5)

        fake_comment = Comment(
            fake_link_topic, fake_user, markdown, parent_comment=fake_top_comment
        )
        fake_comment.comment_id = current_comment_id
        fake_comment.created_time = current_created_time
        fake_comment.parent_comment_id = fake_top_comment.comment_id

        fake_comments.append(fake_comment)

    # add other necessary attributes to all of the fake comments
    for fake_comment in fake_comments:
        fake_comment.num_votes = 0

    fake_tree = CommentTree(fake_comments, CommentTreeSortOption.NEWEST, request.user)

    # add a fake Exemplary label to the first child comment
    fake_comments[1].labels = [
        CommentLabel(fake_comments[1], fake_user, CommentLabelOption.EXEMPLARY, 1.0)
    ]

    # the comment to mark as new is the last one, so set a visit time just before it
    fake_last_visit_time = fake_comments[-1].created_time - timedelta(minutes=1)

    return {
        "theme_options": THEME_OPTIONS,
        "fake_topics": fake_topics,
        "fake_comment_tree": fake_tree,
        "last_visit": fake_last_visit_time,
    }<|MERGE_RESOLUTION|>--- conflicted
+++ resolved
@@ -42,12 +42,9 @@
     "zenburn": "Zenburn",
     "gruvbox-light": "Gruvbox Light",
     "gruvbox-dark": "Gruvbox Dark",
-<<<<<<< HEAD
-    "motte": "The Motte",
-=======
     "love-dark": "Love Dark",
     "love-light": "Love Light",
->>>>>>> 6f7618d1
+    "motte": "The Motte",
 }
 
 
